--- conflicted
+++ resolved
@@ -9,10 +9,7 @@
 import os
 from analytics_data import calculate_all_returns
 from historic_data import get_monthly_ohlc
-<<<<<<< HEAD
 from PerformanceReturn import get_unique_indices, get_period_options, get_ticker_details_by_index
-=======
->>>>>>> 85199fa5
 load_dotenv()
 
 app = Flask(__name__)
@@ -216,7 +213,6 @@
     except Exception as e:
         print(f"Error in /monthly_ohlc: {str(e)}")
         return jsonify({"success": False, "error": "Internal server error"}), 500
-<<<<<<< HEAD
 
 
 @app.route('/performance_return_indices', methods=['GET', 'OPTIONS'])
@@ -281,9 +277,6 @@
     except Exception as e:
         print(f"Error in /performance_return_data: {str(e)}")
         return jsonify({"success": False, "error": f"Failed to fetch ticker details: {str(e)}"}), 500
-=======
-    
->>>>>>> 85199fa5
 
 
 if __name__ == '__main__':
